--- conflicted
+++ resolved
@@ -359,52 +359,83 @@
     testModel(model, dataset)
 
 
+def test_cnn_rnn(use_manual_features=True):
+    # Import the CNN+RNN model
+    from myCnnRnnModel import DualPathAudioClassifier
+
+    # Load data
+    myData.DownloadAndExtract()
+    
+    data_file_path = os.path.join(myConfig.DATA_DIR, "dataframe.csv")
+    if os.path.exists(data_file_path):
+        data_df = pd.read_csv(data_file_path)
+        print(f"Loaded existing dataframe from {data_file_path}")
+    else:
+        data_df = myFunctions.createDataframe()
+        data_df = myFunctions.featureEngineering(data_df)
+        os.makedirs(os.path.dirname(data_file_path), exist_ok=True)
+        data_df.to_csv(data_file_path, index=False)
+        print(f"Created and saved dataframe to {data_file_path}")
+    
+    # Split and prepare data for CNN+RNN model
+    train_df, val_df, test_df = myData.datasetSplit(data_df)
+    train_df, val_df, test_df = myData.ScaleDatasets(train_df, val_df, test_df)
+    dataset = myData.createHFDatasets(train_df, val_df, test_df)
+    dataset = dataset.map(myData.prepare_for_cnn_rnn)
+    
+    # Create the CNN+RNN model
+    model = DualPathAudioClassifier(
+        num_classes=3,
+        sample_rate=16000,
+        use_manual_features=use_manual_features,
+        manual_features_dim=len(myData.extracted_features)
+    )
+    
+    # Evaluate the model using the existing test function for cnn_rnn
+    test_cnn_rnn_model(model, dataset, use_manual_features=use_manual_features)
+
+
 if __name__ == "__main__":
-<<<<<<< HEAD
-    args = sys.argv[1:]
-    myConfig.running_offline = True if len(args) == 0 or args[0] == 'offline' else False
-    
-    if len(args) > 1:
-        if args[1] == 'cnn_rnn':
-            # Check if a third argument specifies manual features usage
-            use_manual = True
-            if len(args) > 2 and args[2] == 'no_manual':
-                use_manual = False
-            
-            # Import the CNN-RNN model
+    import argparse
+    parser = argparse.ArgumentParser(description="Cognitive Impairment Detection Model")
+    parser.add_argument("mode", choices=["train", "finetune", "test"],
+                        help="Mode of operation: train (from scratch), finetune (existing model) or test (evaluate model)")
+    parser.add_argument("--pipeline", choices=["wav2vec2", "cnn_rnn"], default="wav2vec2",
+                        help="Specify the pipeline to use")
+    parser.add_argument("--online", action="store_true", help="Run with online services (WandB logging)")
+    parser.add_argument("--no_manual", action="store_true",
+                        help="Disable manual features for cnn_rnn pipeline")
+    
+    args = parser.parse_args()
+    
+    myConfig.running_offline = not args.online
+
+    if args.pipeline == "wav2vec2":
+        if args.mode in ["train", "finetune"]:
+            if args.mode == "train":
+                myConfig.training_from_scratch = True
+                print("Starting training from scratch (Wav2Vec2 pipeline)...")
+            else:
+                myConfig.training_from_scratch = False
+                print("Starting fine-tuning (Wav2Vec2 pipeline)...")
+            main_fn()
+        elif args.mode == "test":
+            myConfig.training_from_scratch = False
+            print("Running model evaluation (Wav2Vec2 pipeline)...")
+            test()
+    elif args.pipeline == "cnn_rnn":
+        use_manual = not args.no_manual
+        if args.mode in ["train", "finetune"]:
+            if args.mode == "train":
+                myConfig.training_from_scratch = True
+                print("Starting training from scratch (CNN+RNN pipeline)...")
+            else:
+                myConfig.training_from_scratch = False
+                print("Starting fine-tuning (CNN+RNN pipeline)...")
+            # Import the CNN+RNN model locally
             from myCnnRnnModel import DualPathAudioClassifier
             main_cnn_rnn(use_manual_features=use_manual)
-        else:
-            print("Running original Wav2Vec2 pipeline")
-            main_fn()
-    else:
-        print("Running original Wav2Vec2 pipeline")
-        main_fn()
-=======
-    import argparse
-    
-    # Create argument parser
-    parser = argparse.ArgumentParser(description="Cognitive Impairment Detection Model")
-    parser.add_argument("mode", choices=["train", "finetune", "test"], 
-                        help="Mode of operation: train (from scratch), finetune (existing model), or test (evaluate model)")
-    parser.add_argument("--online", action="store_true", help="Run with online services (WandB logging)")
-    
-    args = parser.parse_args()
-    
-    # Configure offline/online mode
-    myConfig.running_offline = not args.online
-    
-    # Set training mode and call appropriate function
-    if args.mode == "train":
-        myConfig.training_from_scratch = True
-        print("Starting training from scratch...")
-        main_fn()
-    elif args.mode == "finetune":
-        myConfig.training_from_scratch = False
-        print("Starting fine-tuning of existing model...")
-        main_fn()
-    elif args.mode == "test":
-        myConfig.training_from_scratch = False
-        print("Running model evaluation...")
-        test()
->>>>>>> 34ca129c
+        elif args.mode == "test":
+            myConfig.training_from_scratch = False
+            print("Running model evaluation (CNN+RNN pipeline)...")
+            test_cnn_rnn(use_manual_features=use_manual)